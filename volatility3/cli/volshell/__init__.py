# This file is Copyright 2019 Volatility Foundation and licensed under the Volatility Software License 1.0
# which is available at https://www.volatilityfoundation.org/license/vsl-v1.0
#

import argparse
import json
import logging
import os
import sys

import volatility3.plugins
import volatility3.symbols
from volatility3 import cli, framework
from volatility3.cli.volshell import generic, linux, mac, windows
from volatility3.framework import (
    automagic,
    constants,
    contexts,
    exceptions,
    interfaces,
    plugins,
)

# Make sure we log everything

rootlog = logging.getLogger()
vollog = logging.getLogger()
vollog.setLevel(0)
console = logging.StreamHandler()
console.setLevel(logging.WARNING)
<<<<<<< HEAD
formatter = logging.Formatter('%(levelname)-8s %(name)-12s: %(message)s')
# Trim the console down by default
=======
formatter = logging.Formatter("%(levelname)-8s %(name)-12s: %(message)s")
>>>>>>> 795477e2
console.setFormatter(formatter)
vollog.addHandler(console)


class VolShell(cli.CommandLine):
    """Program to allow interactive interaction with a memory image.

    This allows a memory image to be examined through an interactive
    python terminal with all the volatility support calls available.
    """

    CLI_NAME = "volshell"

    def __init__(self):
        super().__init__()

    def run(self):
        """Executes the command line module, taking the system arguments,
        determining the plugin to run and then running it."""
        sys.stdout.write(
            f"Volshell (Volatility 3 Framework) {constants.PACKAGE_VERSION}\n"
        )

        framework.require_interface_version(2, 0, 0)

<<<<<<< HEAD
        # Load up system defaults
        delayed_logs, default_config = self.load_system_defaults('volshell.json')

        parser = argparse.ArgumentParser(prog = self.CLI_NAME,
                                         description = "A tool for interactivate forensic analysis of memory images")
        parser.add_argument("-c",
                            "--config",
                            help = "Load the configuration from a json file",
                            default = None,
                            type = str)
        parser.add_argument("-e",
                            "--extend",
                            help = "Extend the configuration with a new (or changed) setting",
                            default = None,
                            action = 'append')
        parser.add_argument("-p",
                            "--plugin-dirs",
                            help = "Semi-colon separated list of paths to find plugins",
                            default = "",
                            type = str)
        parser.add_argument("-s",
                            "--symbol-dirs",
                            help = "Semi-colon separated list of paths to find symbols",
                            default = "",
                            type = str)
        parser.add_argument("-v", "--verbosity", help = "Increase output verbosity", default = 0, action = "count")
        parser.add_argument("--log",
                            help = "Log output to a file as well as the console",
                            default = None,
                            type = str)
        parser.add_argument("-o",
                            "--output-dir",
                            help = "Directory in which to output any generated files",
                            default = os.path.abspath(os.path.join(os.path.dirname(__file__), '..', '..')),
                            type = str)
        parser.add_argument("-q", "--quiet", help = "Remove progress feedback", default = False, action = 'store_true')
        parser.add_argument("-f",
                            "--file",
                            metavar = 'FILE',
                            default = None,
                            type = str,
                            help = "Shorthand for --single-location=file:// if single-location is not defined")
        parser.add_argument("--write-config",
                            help = "Write configuration JSON file out to config.json",
                            default = False,
                            action = 'store_true')
        parser.add_argument("--save-config",
                            help = "Save configuration JSON file to a file",
                            default = None,
                            type = str)
        parser.add_argument("--clear-cache",
                            help = "Clears out all short-term cached items",
                            default = False,
                            action = 'store_true')
        parser.add_argument("--cache-path",
                            help = f"Change the default path ({constants.CACHE_PATH}) used to store the cache",
                            default = constants.CACHE_PATH,
                            type = str)
        parser.add_argument("--offline",
                            help = "Do not search online for additional JSON files",
                            default = False,
                            action = 'store_true')
=======
        parser = argparse.ArgumentParser(
            prog=self.CLI_NAME,
            description="A tool for interactivate forensic analysis of memory images",
        )
        parser.add_argument(
            "-c",
            "--config",
            help="Load the configuration from a json file",
            default=None,
            type=str,
        )
        parser.add_argument(
            "-e",
            "--extend",
            help="Extend the configuration with a new (or changed) setting",
            default=None,
            action="append",
        )
        parser.add_argument(
            "-p",
            "--plugin-dirs",
            help="Semi-colon separated list of paths to find plugins",
            default="",
            type=str,
        )
        parser.add_argument(
            "-s",
            "--symbol-dirs",
            help="Semi-colon separated list of paths to find symbols",
            default="",
            type=str,
        )
        parser.add_argument(
            "-v",
            "--verbosity",
            help="Increase output verbosity",
            default=0,
            action="count",
        )
        parser.add_argument(
            "-o",
            "--output-dir",
            help="Directory in which to output any generated files",
            default=os.path.abspath(
                os.path.join(os.path.dirname(__file__), "..", "..")
            ),
            type=str,
        )
        parser.add_argument(
            "-q",
            "--quiet",
            help="Remove progress feedback",
            default=False,
            action="store_true",
        )
        parser.add_argument(
            "--log",
            help="Log output to a file as well as the console",
            default=None,
            type=str,
        )
        parser.add_argument(
            "-f",
            "--file",
            metavar="FILE",
            default=None,
            type=str,
            help="Shorthand for --single-location=file:// if single-location is not defined",
        )
        parser.add_argument(
            "--write-config",
            help="Write configuration JSON file out to config.json",
            default=False,
            action="store_true",
        )
        parser.add_argument(
            "--save-config",
            help="Save configuration JSON file to a file",
            default=None,
            type=str,
        )
        parser.add_argument(
            "--clear-cache",
            help="Clears out all short-term cached items",
            default=False,
            action="store_true",
        )
        parser.add_argument(
            "--cache-path",
            help=f"Change the default path ({constants.CACHE_PATH}) used to store the cache",
            default=constants.CACHE_PATH,
            type=str,
        )
>>>>>>> 795477e2

        # Volshell specific flags
        os_specific = parser.add_mutually_exclusive_group(required=False)
        os_specific.add_argument(
            "-w",
            "--windows",
            default=False,
            action="store_true",
            help="Run a Windows volshell",
        )
        os_specific.add_argument(
            "-l",
            "--linux",
            default=False,
            action="store_true",
            help="Run a Linux volshell",
        )
        os_specific.add_argument(
            "-m", "--mac", default=False, action="store_true", help="Run a Mac volshell"
        )

        parser.set_defaults(**default_config)

        # We have to filter out help, otherwise parse_known_args will trigger the help message before having
        # processed the plugin choice or had the plugin subparser added.
        known_args = [arg for arg in sys.argv if arg != "--help" and arg != "-h"]
        partial_args, _ = parser.parse_known_args(known_args)

        ### Start up logging
        if partial_args.log:
            file_logger = logging.FileHandler(partial_args.log)
            file_logger.setLevel(1)
            file_formatter = logging.Formatter(datefmt = '%y-%m-%d %H:%M:%S',
                                               fmt = '%(asctime)s %(name)-12s %(levelname)-8s %(message)s')
            file_logger.setFormatter(file_formatter)
            rootlog.addHandler(file_logger)
            vollog.info("Logging started")
        if partial_args.verbosity < 3:
            if partial_args.verbosity < 1:
                sys.tracebacklimit = None
            console.setLevel(30 - (partial_args.verbosity * 10))
        else:
            console.setLevel(10 - (partial_args.verbosity - 2))

        for level, msg in delayed_logs:
            vollog.log(level, msg)

        ### Alter constants if necessary
        if partial_args.plugin_dirs:
            volatility3.plugins.__path__ = [
                os.path.abspath(p) for p in partial_args.plugin_dirs.split(";")
            ] + constants.PLUGINS_PATH

        if partial_args.symbol_dirs:
            volatility3.symbols.__path__ = [
                os.path.abspath(p) for p in partial_args.symbol_dirs.split(";")
            ] + constants.SYMBOL_BASEPATHS

        if partial_args.cache_path:
            constants.CACHE_PATH = partial_args.cache_path

        vollog.info(f"Volatility plugins path: {volatility3.plugins.__path__}")
        vollog.info(f"Volatility symbols path: {volatility3.symbols.__path__}")

<<<<<<< HEAD
=======
        if partial_args.log:
            file_logger = logging.FileHandler(partial_args.log)
            file_logger.setLevel(0)
            file_formatter = logging.Formatter(
                datefmt="%y-%m-%d %H:%M:%S",
                fmt="%(asctime)s %(name)-12s %(levelname)-8s %(message)s",
            )
            file_logger.setFormatter(file_formatter)
            vollog.addHandler(file_logger)
            vollog.info("Logging started")

        if partial_args.verbosity < 3:
            console.setLevel(30 - (partial_args.verbosity * 10))
        else:
            console.setLevel(10 - (partial_args.verbosity - 2))
>>>>>>> 795477e2

        if partial_args.clear_cache:
            framework.clear_cache()

        if partial_args.offline:
            constants.OFFLINE = partial_args.offline

        # Do the initialization
        ctx = contexts.Context()  # Construct a blank context
        failures = framework.import_files(
            volatility3.plugins, True
        )  # Will not log as console's default level is WARNING
        if failures:
            parser.epilog = (
                "The following plugins could not be loaded (use -vv to see why): "
                + ", ".join(sorted(failures))
            )
            vollog.info(parser.epilog)
        automagics = automagic.available(ctx)

        # Initialize the list of plugins in case volshell needs it
        framework.list_plugins()

        seen_automagics = set()
        configurables_list = {}
        for amagic in automagics:
            if amagic in seen_automagics:
                continue
            seen_automagics.add(amagic)
            if isinstance(amagic, interfaces.configuration.ConfigurableInterface):
                self.populate_requirements_argparse(parser, amagic.__class__)
                configurables_list[amagic.__class__.__name__] = amagic

        # We don't list plugin arguments, because they can be provided within python
        volshell_plugin_list = {
            "generic": generic.Volshell,
            "windows": windows.Volshell,
        }
        for plugin in volshell_plugin_list:
            subparser = parser.add_argument_group(
                title=plugin.capitalize(),
                description="Configuration options based on {} options".format(
                    plugin.capitalize()
                ),
            )
            self.populate_requirements_argparse(subparser, volshell_plugin_list[plugin])
            configurables_list[plugin] = volshell_plugin_list[plugin]

        ###
        # PASS TO UI
        ###
        # Hand the plugin requirements over to the CLI (us) and let it construct the config tree

        # Run the argparser
        args = parser.parse_args()

        vollog.log(
            constants.LOGLEVEL_VVV, f"Cache directory used: {constants.CACHE_PATH}"
        )

        plugin = generic.Volshell
        if args.windows:
            plugin = windows.Volshell
        if args.linux:
            plugin = linux.Volshell
        if args.mac:
            plugin = mac.Volshell

        base_config_path = "plugins"
        plugin_config_path = interfaces.configuration.path_join(
            base_config_path, plugin.__name__
        )

        # Special case the -f argument because people use is so frequently
        # It has to go here so it can be overridden by single-location if it's defined
        # NOTE: This will *BREAK* if LayerStacker, or the automagic configuration system, changes at all
        ###
        if args.file:
            try:
                single_location = self.location_from_file(args.file)
                ctx.config["automagic.LayerStacker.single_location"] = single_location
            except ValueError as excp:
                parser.error(str(excp))

        # UI fills in the config, here we load it from the config file and do it before we process the CL parameters
        if args.config:
            with open(args.config, "r") as f:
                json_val = json.load(f)
                ctx.config.splice(
                    plugin_config_path,
                    interfaces.configuration.HierarchicalDict(json_val),
                )

        self.populate_config(ctx, configurables_list, args, plugin_config_path)

        if args.extend:
            for extension in args.extend:
                if "=" not in extension:
                    raise ValueError(
                        "Invalid extension (extensions must be of the format \"conf.path.value='value'\")"
                    )
                address, value = extension[: extension.find("=")], json.loads(
                    extension[extension.find("=") + 1 :]
                )
                ctx.config[address] = value

        # It should be up to the UI to determine which automagics to run, so this is before BACK TO THE FRAMEWORK
        automagics = automagic.choose_automagic(automagics, plugin)
        self.output_dir = args.output_dir

        ###
        # BACK TO THE FRAMEWORK
        ###
        try:
            progress_callback = cli.PrintedProgress()
            if args.quiet:
                progress_callback = cli.MuteProgress()

            constructed = plugins.construct_plugin(
                ctx,
                automagics,
                plugin,
                base_config_path,
                progress_callback,
                self.file_handler_class_factory(),
            )

            if args.write_config:
                vollog.warning(
                    "Use of --write-config has been deprecated, replaced by --save-config <filename>"
                )
                args.save_config = "config.json"
            if args.save_config:
                vollog.debug("Writing out configuration data to {args.save_config}")
                if os.path.exists(os.path.abspath(args.save_config)):
                    parser.error(
                        f"Cannot write configuration: file {args.save_config} already exists"
                    )
                with open(args.save_config, "w") as f:
                    json.dump(
                        dict(constructed.build_configuration()),
                        f,
                        sort_keys=True,
                        indent=2,
                    )
                    f.write("\n")
        except exceptions.UnsatisfiedException as excp:
            self.process_unsatisfied_exceptions(excp)
            parser.exit(
                1,
                f"Unable to validate the plugin requirements: {[x for x in excp.unsatisfied]}\n",
            )

        try:
            # Construct and run the plugin
            if constructed:
                constructed.run()
        except exceptions.VolatilityException as excp:
            self.process_exceptions(excp)


def main():
    """A convenience function for constructing and running the
    :class:`CommandLine`'s run method."""
    VolShell().run()<|MERGE_RESOLUTION|>--- conflicted
+++ resolved
@@ -28,12 +28,8 @@
 vollog.setLevel(0)
 console = logging.StreamHandler()
 console.setLevel(logging.WARNING)
-<<<<<<< HEAD
-formatter = logging.Formatter('%(levelname)-8s %(name)-12s: %(message)s')
+formatter = logging.Formatter("%(levelname)-8s %(name)-12s: %(message)s")
 # Trim the console down by default
-=======
-formatter = logging.Formatter("%(levelname)-8s %(name)-12s: %(message)s")
->>>>>>> 795477e2
 console.setFormatter(formatter)
 vollog.addHandler(console)
 
@@ -59,70 +55,9 @@
 
         framework.require_interface_version(2, 0, 0)
 
-<<<<<<< HEAD
         # Load up system defaults
         delayed_logs, default_config = self.load_system_defaults('volshell.json')
 
-        parser = argparse.ArgumentParser(prog = self.CLI_NAME,
-                                         description = "A tool for interactivate forensic analysis of memory images")
-        parser.add_argument("-c",
-                            "--config",
-                            help = "Load the configuration from a json file",
-                            default = None,
-                            type = str)
-        parser.add_argument("-e",
-                            "--extend",
-                            help = "Extend the configuration with a new (or changed) setting",
-                            default = None,
-                            action = 'append')
-        parser.add_argument("-p",
-                            "--plugin-dirs",
-                            help = "Semi-colon separated list of paths to find plugins",
-                            default = "",
-                            type = str)
-        parser.add_argument("-s",
-                            "--symbol-dirs",
-                            help = "Semi-colon separated list of paths to find symbols",
-                            default = "",
-                            type = str)
-        parser.add_argument("-v", "--verbosity", help = "Increase output verbosity", default = 0, action = "count")
-        parser.add_argument("--log",
-                            help = "Log output to a file as well as the console",
-                            default = None,
-                            type = str)
-        parser.add_argument("-o",
-                            "--output-dir",
-                            help = "Directory in which to output any generated files",
-                            default = os.path.abspath(os.path.join(os.path.dirname(__file__), '..', '..')),
-                            type = str)
-        parser.add_argument("-q", "--quiet", help = "Remove progress feedback", default = False, action = 'store_true')
-        parser.add_argument("-f",
-                            "--file",
-                            metavar = 'FILE',
-                            default = None,
-                            type = str,
-                            help = "Shorthand for --single-location=file:// if single-location is not defined")
-        parser.add_argument("--write-config",
-                            help = "Write configuration JSON file out to config.json",
-                            default = False,
-                            action = 'store_true')
-        parser.add_argument("--save-config",
-                            help = "Save configuration JSON file to a file",
-                            default = None,
-                            type = str)
-        parser.add_argument("--clear-cache",
-                            help = "Clears out all short-term cached items",
-                            default = False,
-                            action = 'store_true')
-        parser.add_argument("--cache-path",
-                            help = f"Change the default path ({constants.CACHE_PATH}) used to store the cache",
-                            default = constants.CACHE_PATH,
-                            type = str)
-        parser.add_argument("--offline",
-                            help = "Do not search online for additional JSON files",
-                            default = False,
-                            action = 'store_true')
-=======
         parser = argparse.ArgumentParser(
             prog=self.CLI_NAME,
             description="A tool for interactivate forensic analysis of memory images",
@@ -216,7 +151,10 @@
             default=constants.CACHE_PATH,
             type=str,
         )
->>>>>>> 795477e2
+        parser.add_argument("--offline",
+                            help = "Do not search online for additional JSON files",
+                            default = False,
+                            action = 'store_true')
 
         # Volshell specific flags
         os_specific = parser.add_mutually_exclusive_group(required=False)
@@ -246,43 +184,6 @@
         partial_args, _ = parser.parse_known_args(known_args)
 
         ### Start up logging
-        if partial_args.log:
-            file_logger = logging.FileHandler(partial_args.log)
-            file_logger.setLevel(1)
-            file_formatter = logging.Formatter(datefmt = '%y-%m-%d %H:%M:%S',
-                                               fmt = '%(asctime)s %(name)-12s %(levelname)-8s %(message)s')
-            file_logger.setFormatter(file_formatter)
-            rootlog.addHandler(file_logger)
-            vollog.info("Logging started")
-        if partial_args.verbosity < 3:
-            if partial_args.verbosity < 1:
-                sys.tracebacklimit = None
-            console.setLevel(30 - (partial_args.verbosity * 10))
-        else:
-            console.setLevel(10 - (partial_args.verbosity - 2))
-
-        for level, msg in delayed_logs:
-            vollog.log(level, msg)
-
-        ### Alter constants if necessary
-        if partial_args.plugin_dirs:
-            volatility3.plugins.__path__ = [
-                os.path.abspath(p) for p in partial_args.plugin_dirs.split(";")
-            ] + constants.PLUGINS_PATH
-
-        if partial_args.symbol_dirs:
-            volatility3.symbols.__path__ = [
-                os.path.abspath(p) for p in partial_args.symbol_dirs.split(";")
-            ] + constants.SYMBOL_BASEPATHS
-
-        if partial_args.cache_path:
-            constants.CACHE_PATH = partial_args.cache_path
-
-        vollog.info(f"Volatility plugins path: {volatility3.plugins.__path__}")
-        vollog.info(f"Volatility symbols path: {volatility3.symbols.__path__}")
-
-<<<<<<< HEAD
-=======
         if partial_args.log:
             file_logger = logging.FileHandler(partial_args.log)
             file_logger.setLevel(0)
@@ -298,7 +199,26 @@
             console.setLevel(30 - (partial_args.verbosity * 10))
         else:
             console.setLevel(10 - (partial_args.verbosity - 2))
->>>>>>> 795477e2
+
+        for level, msg in delayed_logs:
+            vollog.log(level, msg)
+
+        ### Alter constants if necessary
+        if partial_args.plugin_dirs:
+            volatility3.plugins.__path__ = [
+                os.path.abspath(p) for p in partial_args.plugin_dirs.split(";")
+            ] + constants.PLUGINS_PATH
+
+        if partial_args.symbol_dirs:
+            volatility3.symbols.__path__ = [
+                os.path.abspath(p) for p in partial_args.symbol_dirs.split(";")
+            ] + constants.SYMBOL_BASEPATHS
+
+        if partial_args.cache_path:
+            constants.CACHE_PATH = partial_args.cache_path
+
+        vollog.info(f"Volatility plugins path: {volatility3.plugins.__path__}")
+        vollog.info(f"Volatility symbols path: {volatility3.symbols.__path__}")
 
         if partial_args.clear_cache:
             framework.clear_cache()
